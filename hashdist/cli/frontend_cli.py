--- conflicted
+++ resolved
@@ -99,24 +99,15 @@
                                    self.args.k, self.args.debug)
                 ready = self.builder.get_ready_list()
             artifact_id, artifact_dir = self.builder.build_profile(self.ctx.get_config())
-<<<<<<< HEAD
-            atomic_symlink(artifact_dir, profile_symlink)
+            self.build_store.create_symlink_to_artifact(artifact_id, profile_symlink)
             gc_roots_dir = self.ctx.get_config()['gc_roots']
-            gc_root_target = os.getcwd() + '/' + profile_symlink
-            atomic_symlink(gc_root_target,  gc_roots_dir + '/' + hashlib.md5(gc_root_target).hexdigest())
-            sys.stdout.write('Profile build successful, link at: %s\n' % profile_symlink)
-
-=======
-            self.build_store.create_symlink_to_artifact(artifact_id, profile_symlink)
+            gc_root_target = os.path.join(os.getcwd(), profile_symlink)
+            atomic_symlink(gc_root_target,  os.path.join(gc_roots_dir, hashlib.md5(gc_root_target).hexdigest()))
             if was_done:
                 sys.stdout.write('Up to date, link at: %s\n' % profile_symlink)
             else:
-                while len(ready) != 0:
-                    self.builder.build(ready[0], self.ctx.get_config(),
-                            self.args.j, self.args.k)
-                    ready = self.builder.get_ready_list()
                 sys.stdout.write('Profile build successful, link at: %s\n' % profile_symlink)
->>>>>>> f0cab7c3
+
 
 @register_subcommand
 class Develop(ProfileFrontendBase):
@@ -214,6 +205,7 @@
         self.ensure_target(self.args.target)
         build_spec = self.builder.get_build_spec(self.args.package)
         self.build_store.prepare_build_dir(self.source_cache, build_spec, self.args.target)
+
 
 @register_subcommand
 class GC(object):
@@ -294,6 +286,7 @@
     """
     _action = 'copy'
 
+
 @register_subcommand
 class MV(MvCpBase):
     """
@@ -307,6 +300,7 @@
     @classmethod
     def _post_action(cls, ctx, args, build_store):
         build_store.remove_symlink_to_artifact(args.source)
+
 
 @register_subcommand
 class RM(object):
@@ -360,121 +354,4 @@
                 for dirpath, dirnames, files in os.walk(args.profile)
                 for f in fnmatch.filter(files, "*.%s*" % args.suffix)]
         for lib in libs:
-            sys.stdout.write(lib + '\n')
-
-@register_subcommand
-class GC(object):
-    __doc__ = """
-    Perform garbage collection to free up disk space.
-
-    Anything not in use of current profiles will be cleaned out. The list
-    of current profiles is kept in a directory of symlinks configured
-    in %s.
-    """ % DEFAULT_CONFIG_FILENAME_REPR
-
-    @staticmethod
-    def setup(ap):
-        ap.add_argument('--list', action='store_true', help='Show list of GC roots')
-
-    @staticmethod
-    def run(ctx, args):
-        from ..core import BuildStore
-        if args.list:
-            gc_roots_dir = ctx.get_config()['gc_roots']
-            # write header to stderr, list to stdout
-            sys.stderr.write("List of GC roots:\n")
-            for gc_root in os.listdir(gc_roots_dir):
-                sys.stdout.write("%s\n" % os.readlink(pjoin(gc_roots_dir, gc_root)))
-        else:
-            build_store = BuildStore.create_from_config(ctx.get_config(), ctx.logger)
-            build_store.gc()
-
-class MvCpBase(object):
-    @classmethod
-    def setup(cls, ap):
-        ap.add_argument('source', help='symlink to %s' % cls._action)
-        ap.add_argument('target', help='where to %s symlink' % cls._action)
-
-    @classmethod
-    def run(cls, ctx, args):
-        from ..core import BuildStore
-        build_store = BuildStore.create_from_config(ctx.get_config(), ctx.logger)
-        if os.path.exists(args.target):
-            # do this both before and after expanding, because common case is
-            # when repeating the same operation, and args.target is a readonly artifact
-            sys.stderr.write('Target already exists: %s\n' % args.target)
-            return 1
-        if os.path.isdir(args.target):
-            args.target = pjoin(args.target, os.path.basename(args.source))
-        if os.path.exists(args.target):
-            sys.stderr.write('Target already exists: %s\n' % args.target)
-            return 1
-
-        artifact_id_file = pjoin(args.source, 'id')
-        try:
-            f = open(artifact_id_file)
-        except IOError as e:
-            if e.errno == errno.ENOENT:
-                sys.stderr.write('Symlink does not point to a Hashdist artifact: %s\n' % args.source)
-                return 1
-            else:
-                raise
-        else:
-            f = open(artifact_id_file)
-            artifact_id = f.read().strip()
-        build_store.create_symlink_to_artifact(artifact_id, args.target)
-        cls._post_action(ctx, args, build_store)
-
-    @classmethod
-    def _post_action(cls, ctx, args, build_store):
-        pass
-
-
-@register_subcommand
-class CP(MvCpBase):
-    """
-    Copies a Hashdist profile symlink while keeping GC references up
-    to date.
-
-    You may manually manipulate GC references by modifying the
-    gc_roots directory (see configuration file)
-    """
-    _action = 'copy'
-
-@register_subcommand
-class MV(MvCpBase):
-    """
-    Moves a Hashdist profile symlink while keeping GC references in sync.
-
-    You may manually manipulate GC references by modifying the
-    gc_roots directory (see configuration file)
-    """
-    _action = 'move'
-
-    @classmethod
-    def _post_action(cls, ctx, args, build_store):
-        build_store.remove_symlink_to_artifact(args.source)
-
-@register_subcommand
-class RM(object):
-    """
-    Removes a Hashdist profile symlink while keeping GC references in sync.
-
-    You may manually manipulate GC references by modifying the
-    gc_roots directory (see configuration file).
-    """
-
-    @classmethod
-    def setup(cls, ap):
-        ap.add_argument('what', help='symlink to remove')
-
-    @classmethod
-    def run(cls, ctx, args):
-        from ..core import BuildStore
-        build_store = BuildStore.create_from_config(ctx.get_config(), ctx.logger)
-        try:
-            os.unlink(args.what)
-        except:
-            raise
-        else:
-            build_store.remove_symlink_to_artifact(args.what)+            sys.stdout.write(lib + '\n')