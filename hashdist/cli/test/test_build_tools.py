import sys
import os
from os.path import join as pjoin
import subprocess

from nose.tools import eq_, ok_


from ...core.test import utils
from ...core.test.utils import which
from ...core.test.test_build_store import fixture


def setup():
    global hdist_script, projdir
    projdir = os.path.realpath(pjoin(os.path.dirname(__file__), '..', '..', '..'))
    hdist_script = pjoin(projdir, 'bin', 'hit')

def hit(*args, **kw):
    env = dict(kw['env'])
    env['PYTHONPATH'] = projdir
    p = subprocess.Popen([sys.executable, hdist_script] + list(args), env=env,
                         stdout=subprocess.PIPE, stderr=subprocess.PIPE)
    r = p.communicate()
    if p.wait() != 0:
        assert False
    return r

def test_symlinks():
    with utils.temp_working_dir() as d:
        with file('build.json', 'w') as f:
            f.write('''\
            {
              "section1" : {
                "section2" : [
                   {"action": "symlink", "target": "$FOO", "source" : "/bin/ls"},
                   {"action": "symlink", "target": "bar", "select" : "/bin/ls", "prefix": "/"}
                ]
              }
            }
            ''')
        env = dict(os.environ)
        env['FOO'] = 'foo'
        hit('create-links', '--key=section1/section2', 'build.json', env=env)
        assert os.path.realpath('foo') == '/bin/ls'
        assert os.path.realpath('bar/bin/ls') == '/bin/ls'
<<<<<<< HEAD
=======

@fixture()
def test_build_profile(tempdir, sc, bldr, cfg):

    # First build something we can depend on
    corelib_spec = {
        'name': 'corelib',
        'version': 'n',
        'build': {
            'commands': [
                {"hit": ["build-write-files", "$in0"],
                 "inputs": [
                     {"json": [
                         {'target': '$ARTIFACT/should-be-removed/hello', 'text': ["Hello world!"]},
                         # "share" should not be removed 
                         {'target': '$ARTIFACT/share/hello', 'text': ["Hello world!"]}
                         ],
                      }
                     ]
                 }
                ]
            },
        'profile_install': {
            "commands": [
                {"hit": ["create-links", "$in0"],
                 "inputs": [
                     {"json": [{"action": "symlink",
                                "select": "$ARTIFACT/*/**/*",
                                "prefix": "$ARTIFACT",
                                "target": "$PROFILE"}]
                      }]
                 },
                ]
            }
        }
    corelib_id, corelib_path = bldr.ensure_present(corelib_spec, cfg)

    # Do a build which pushes and pops the temporary environment. We test that:
    # 1) None of the linked-in files are present afterwards
    # 2) That link to $CORELIB/should-be-removed/hello is present between push/pop
    # 3) That "share" does not disappear (contains another file created in meantime),
    #    but "should-be-removed" does (empty after popping profile).

    app_spec = {
        "name": "app",
        "version": "n",
        "build": {
            "import": [{"id": corelib_id}],
            "commands": [
                {"cmd": [which("echo"), "hello world"], "append_to_file": "$ARTIFACT/hello"}, # must not be removed by pop
                {"hit": ["build-profile", "push"]},
                {"cmd": [which("echo"), "hello world"], "append_to_file": "$ARTIFACT/share/foo"}, # preserve "share" dir
                {"cmd": [which("readlink"), "$ARTIFACT/should-be-removed/hello"], "append_to_file": "$ARTIFACT/result"},
                {"hit": ["build-profile", "pop"]},
                ]
            }
        }
    app_id, app_path = bldr.ensure_present(app_spec, cfg)

    files = os.listdir(app_path)
    assert 'share' in files
    assert 'should-be-removed' not in files
    assert ['foo'] == os.listdir(pjoin(app_path, 'share'))

    with open(pjoin(app_path, 'result')) as f:
        # target of the link that was temporarily present
        eq_(pjoin(corelib_path, 'should-be-removed', 'hello'), f.read().strip())
>>>>>>> b11752ec
<|MERGE_RESOLUTION|>--- conflicted
+++ resolved
@@ -44,73 +44,3 @@
         hit('create-links', '--key=section1/section2', 'build.json', env=env)
         assert os.path.realpath('foo') == '/bin/ls'
         assert os.path.realpath('bar/bin/ls') == '/bin/ls'
-<<<<<<< HEAD
-=======
-
-@fixture()
-def test_build_profile(tempdir, sc, bldr, cfg):
-
-    # First build something we can depend on
-    corelib_spec = {
-        'name': 'corelib',
-        'version': 'n',
-        'build': {
-            'commands': [
-                {"hit": ["build-write-files", "$in0"],
-                 "inputs": [
-                     {"json": [
-                         {'target': '$ARTIFACT/should-be-removed/hello', 'text': ["Hello world!"]},
-                         # "share" should not be removed 
-                         {'target': '$ARTIFACT/share/hello', 'text': ["Hello world!"]}
-                         ],
-                      }
-                     ]
-                 }
-                ]
-            },
-        'profile_install': {
-            "commands": [
-                {"hit": ["create-links", "$in0"],
-                 "inputs": [
-                     {"json": [{"action": "symlink",
-                                "select": "$ARTIFACT/*/**/*",
-                                "prefix": "$ARTIFACT",
-                                "target": "$PROFILE"}]
-                      }]
-                 },
-                ]
-            }
-        }
-    corelib_id, corelib_path = bldr.ensure_present(corelib_spec, cfg)
-
-    # Do a build which pushes and pops the temporary environment. We test that:
-    # 1) None of the linked-in files are present afterwards
-    # 2) That link to $CORELIB/should-be-removed/hello is present between push/pop
-    # 3) That "share" does not disappear (contains another file created in meantime),
-    #    but "should-be-removed" does (empty after popping profile).
-
-    app_spec = {
-        "name": "app",
-        "version": "n",
-        "build": {
-            "import": [{"id": corelib_id}],
-            "commands": [
-                {"cmd": [which("echo"), "hello world"], "append_to_file": "$ARTIFACT/hello"}, # must not be removed by pop
-                {"hit": ["build-profile", "push"]},
-                {"cmd": [which("echo"), "hello world"], "append_to_file": "$ARTIFACT/share/foo"}, # preserve "share" dir
-                {"cmd": [which("readlink"), "$ARTIFACT/should-be-removed/hello"], "append_to_file": "$ARTIFACT/result"},
-                {"hit": ["build-profile", "pop"]},
-                ]
-            }
-        }
-    app_id, app_path = bldr.ensure_present(app_spec, cfg)
-
-    files = os.listdir(app_path)
-    assert 'share' in files
-    assert 'should-be-removed' not in files
-    assert ['foo'] == os.listdir(pjoin(app_path, 'share'))
-
-    with open(pjoin(app_path, 'result')) as f:
-        # target of the link that was temporarily present
-        eq_(pjoin(corelib_path, 'should-be-removed', 'hello'), f.read().strip())
->>>>>>> b11752ec
